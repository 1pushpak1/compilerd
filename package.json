--- conflicted
+++ resolved
@@ -22,12 +22,9 @@
     "morgan": "^1.10.0",
     "node-cache": "^5.1.2",
     "openai": "~4.24.1",
-<<<<<<< HEAD
     "puppeteer": "22.7.0",
-=======
     "sqlite-parser": "^1.0.1",
     "sqlite3": "^5.1.7",
->>>>>>> 9e65dae8
     "uuid": "^9.0.0",
     "winston": "^3.11.0"
   },
